package app

import (
	"context"
	"fmt"
	"sort"

	"github.com/flow-hydraulics/flow-pds/go-contracts/util"
	"github.com/flow-hydraulics/flow-pds/service/common"
	"github.com/flow-hydraulics/flow-pds/service/config"
	"github.com/flow-hydraulics/flow-pds/service/flow_helpers"
	"github.com/flow-hydraulics/flow-pds/service/transactions"
	"github.com/google/uuid"
	"github.com/onflow/cadence"
	"github.com/onflow/flow-go-sdk"
	"github.com/onflow/flow-go-sdk/client"
	log "github.com/sirupsen/logrus"
	"gorm.io/gorm"
)

// Onchain eventnames
const (
	REVEAL_REQUEST = "RevealRequest"
	REVEALED       = "Revealed"
	OPEN_REQUEST   = "OpenRequest"
	OPENED         = "Opened"
)

// Going much above these will cause the transactions to use more than 9999 gas
const (
	SETTLE_BATCH_SIZE = 40
	MINT_BATCH_SIZE   = 40
)

const (
	// TODO (latenssi): this only handles ExampleNFTs currently
	SETTLE_SCRIPT       = "./cadence-transactions/pds/settle_exampleNFT.cdc"
	MINT_SCRIPT         = "./cadence-transactions/pds/mint_packNFT.cdc"
	REVEAL_SCRIPT       = "./cadence-transactions/pds/reveal_packNFT.cdc"
	OPEN_SCRIPT         = "./cadence-transactions/pds/open_packNFT.cdc"
	UPDATE_STATE_SCRIPT = "./cadence-transactions/pds/update_dist_state.cdc"
)

const (
	MAX_EVENTS_PER_CHECK = 100
)

// Contract handles all the onchain logic and functions
type Contract struct {
	cfg        *config.Config
	logger     *log.Logger
	flowClient *client.Client
	account    *flow_helpers.Account
}

func minInt(a int, b int) int {
	if a > b {
		return b
	}
	return a
}

func NewContract(cfg *config.Config, logger *log.Logger, flowClient *client.Client) *Contract {
	pdsAccount := flow_helpers.GetAccount(
		flow.HexToAddress(cfg.AdminAddress),
		cfg.AdminPrivateKey,
		cfg.AdminPrivateKeyType,
		cfg.AdminPrivateKeyIndexes,
	)
	return &Contract{cfg, logger, flowClient, pdsAccount}
}

// StartSettlement sets the given distributions state to 'settling' and starts the settlement
// phase onchain.
// It lists all collectible NFTs in the distribution and creates batches
// of 'SETTLE_BATCH_SIZE' from them.
// It then creates and stores the settlement Flow transactions (PDS account withdraw from issuer to escrow) in
// database to be later processed by a poller.
// Batching needs to be done to control the transaction size.
func (c *Contract) StartSettlement(ctx context.Context, db *gorm.DB, dist *Distribution) error {
	logger := c.logger.WithFields(log.Fields{
		"method":     "StartSettlement",
		"distID":     dist.ID,
		"distFlowID": dist.FlowID,
	})

	logger.Info("Start settlement")

	// Make sure the distribution is in correct state
	if err := dist.SetSettling(); err != nil {
		return err // rollback
	}

	// Update the distribution in database
	if err := UpdateDistribution(db, dist); err != nil {
		return err // rollback
	}

	latestBlock, err := c.flowClient.GetLatestBlock(ctx, true)
	if err != nil {
		return err // rollback
	}

	packs, err := GetDistributionPacks(db, dist.ID)
	if err != nil {
		return err // rollback
	}

	collectibles := make(Collectibles, 0)
	for _, pack := range packs {
		collectibles = append(collectibles, pack.Collectibles...)
	}
	sort.Sort(collectibles)

	settlementCollectibles := make([]SettlementCollectible, len(collectibles))
	for i, c := range collectibles {
		settlementCollectibles[i] = SettlementCollectible{
			FlowID:            c.FlowID,
			ContractReference: c.ContractReference,
			IsSettled:         false,
		}
	}

	settlement := Settlement{
		DistributionID: dist.ID,
		CurrentCount:   0,
		TotalCount:     uint(len(collectibles)),
		StartAtBlock:   latestBlock.Height - 1,
		EscrowAddress:  common.FlowAddressFromString(c.cfg.AdminAddress),
		Collectibles:   settlementCollectibles,
	}

	if err := InsertSettlement(db, &settlement); err != nil {
		return err // rollback
	}

	txScript := util.ParseCadenceTemplate(SETTLE_SCRIPT)

	batchIndex := 0
	for {
		begin := batchIndex * SETTLE_BATCH_SIZE
		end := minInt((batchIndex+1)*SETTLE_BATCH_SIZE, len(settlementCollectibles))

		if begin > end {
			break
		}

		batchLogger := logger.WithFields(log.Fields{
			"batchNumber": batchIndex + 1,
			"batchBegin":  begin,
			"batchEnd":    end,
		})

		batchLogger.Debug("Initiating settle transaction")

		batch := settlementCollectibles[begin:end]

		flowIDs := make([]cadence.Value, len(batch))
		for i, c := range batch {
			flowIDs[i] = cadence.UInt64(c.FlowID.Int64)
		}

		arguments := []cadence.Value{
			cadence.UInt64(dist.FlowID.Int64),
			cadence.NewArray(flowIDs),
		}

		t, err := transactions.NewTransactionWithDistributionID(SETTLE_SCRIPT, txScript, arguments, dist.ID)
		if err != nil {
			return err // rollback
		}

		if err := t.Save(db); err != nil {
			return err // rollback
		}

		batchLogger.Trace("Settle transaction saved")

		batchIndex++
	}

	logger.Trace("Start settlement complete")

	return nil // commit
}

// StartMinting sets the given distributions state to 'minting' and starts the minting
// phase onchain.
// It creates a CirculatingPackContract to allow onchain monitoring
// (listening for events) of any pack that has been put to circulation.
// It then lists all Pack NFTs in the distribution and creates batches
// of 'MINT_BATCH_SIZE' from them.
// It then creates and stores the minting Flow transactions in database to be
// later processed by a poller.
// Batching needs to be done to control the transaction size.
func (c *Contract) StartMinting(ctx context.Context, db *gorm.DB, dist *Distribution) error {
	logger := c.logger.WithFields(log.Fields{
		"method":     "StartMinting",
		"distID":     dist.ID,
		"distFlowID": dist.FlowID,
	})

	logger.Info("Start minting")

	// Make sure the distribution is in correct state
	if err := dist.SetMinting(); err != nil {
		return err // rollback
	}

	// Update the distribution in database
	if err := UpdateDistribution(db, dist); err != nil {
		return err // rollback
	}

	latestBlock, err := c.flowClient.GetLatestBlock(ctx, true)
	if err != nil {
		return err // rollback
	}

	// Init a CirculatingPackContract
	cpc := CirculatingPackContract{
		Name:         dist.PackTemplate.PackReference.Name,
		Address:      dist.PackTemplate.PackReference.Address,
		StartAtBlock: latestBlock.Height - 1,
	}

	// Try to find an existing one (CirculatingPackContract)
	if existing, err := GetCirculatingPackContract(db, cpc.Name, cpc.Address); err != nil {
		// Insert the newly initialized if not found
		if err := InsertCirculatingPackContract(db, &cpc); err != nil {
			return err // rollback
		}
	} else { // err == nil, existing found
		if cpc.StartAtBlock < existing.StartAtBlock {
			// Situation where a new cpc has lower blockheight (LastCheckedBlock) than an old one.
			// Should not happen in production but can happen in tests.

			logger.WithFields(log.Fields{
				"existingID":      existing.ID,
				"existingName":    existing.Name,
				"existingAddress": existing.Address,
				"existingStart":   existing.StartAtBlock,
				"newID":           cpc.ID,
				"newName":         cpc.Name,
				"newAddress":      cpc.Address,
				"newStart":        cpc.StartAtBlock,
			}).Warn("CirculatingPackContract with higher block height found in database, should not happen in production")

			existing.StartAtBlock = cpc.StartAtBlock
			if err := UpdateCirculatingPackContract(db, existing); err != nil {
				return err // rollback
			}

			// Use the existing one from now on
			cpc = *existing
		}
	}

	packs, err := GetDistributionPacks(db, dist.ID)
	if err != nil {
		return err // rollback
	}

	minting := Minting{
		DistributionID: dist.ID,
		CurrentCount:   0,
		TotalCount:     uint(len(packs)),
		StartAtBlock:   latestBlock.Height - 1,
	}

	if err := InsertMinting(db, &minting); err != nil {
		return err // rollback
	}

	txScript := util.ParseCadenceTemplate(MINT_SCRIPT)

	batchIndex := 0
	for {
		begin := batchIndex * MINT_BATCH_SIZE
		end := minInt((batchIndex+1)*MINT_BATCH_SIZE, len(packs))

		if begin > end {
			break
		}

		batchLogger := logger.WithFields(log.Fields{
			"batchNumber": batchIndex + 1,
			"batchBegin":  begin,
			"batchEnd":    end,
		})

		batchLogger.Debug("Initiating mint transaction")

		batch := packs[begin:end]

		commitmentHashes := make([]cadence.Value, len(batch))
		for i, p := range batch {
			commitmentHashes[i] = cadence.NewString(p.CommitmentHash.String())
		}

		arguments := []cadence.Value{
			cadence.UInt64(dist.FlowID.Int64),
			cadence.NewArray(commitmentHashes),
			cadence.Address(dist.Issuer),
		}

		t, err := transactions.NewTransactionWithDistributionID(MINT_SCRIPT, txScript, arguments, dist.ID)
		if err != nil {
			return err // rollback
		}

		if err := t.Save(db); err != nil {
			return err // rollback
		}

		batchLogger.Trace("Mint transaction saved")

		batchIndex++
	}

	logger.Trace("Start minting complete")

	return nil // commit
}

// Abort a distribution
func (c *Contract) Abort(ctx context.Context, db *gorm.DB, dist *Distribution) error {
	logger := c.logger.WithFields(log.Fields{
		"method":     "Abort",
		"distID":     dist.ID,
		"distFlowID": dist.FlowID,
	})

	logger.Info("Abort")

	// Make sure the distribution is in correct state
	if err := dist.SetInvalid(); err != nil {
		return err // rollback
	}

	// Update the distribution in database
	if err := UpdateDistribution(db, dist); err != nil {
		return err // rollback
	}

	// Update distribution state onchain
	txScript := util.ParseCadenceTemplate(UPDATE_STATE_SCRIPT)
	arguments := []cadence.Value{
		cadence.UInt64(dist.FlowID.Int64),
		cadence.UInt8(1),
	}
	t, err := transactions.NewTransactionWithDistributionID(UPDATE_STATE_SCRIPT, txScript, arguments, dist.ID)
	if err != nil {
		return err // rollback
	}

	if err := t.Save(db); err != nil {
		return err // rollback
	}

	logger.WithFields(log.Fields{
		"state":    1,
		"stateStr": "invalid",
	}).Info("Distribution state update transaction saved")

	return nil // commit
}

// UpdateSettlementStatus polls for 'Deposit' events regarding the given distributions
// collectible NFTs.
// It updates the settelement status in database accordingly.
func (c *Contract) UpdateSettlementStatus(ctx context.Context, db *gorm.DB, dist *Distribution) error {
	logger := c.logger.WithFields(log.Fields{
		"method":     "UpdateSettlementStatus",
		"distID":     dist.ID,
		"distFlowID": dist.FlowID,
	})

	logger.Trace("Update settlement status")

	settlement, err := GetDistributionSettlement(db, dist.ID)
	if err != nil {
		return err // rollback
	}

	latestBlock, err := c.flowClient.GetLatestBlock(ctx, true)
	if err != nil {
		return err // rollback
	}

	begin := settlement.StartAtBlock + 1
	end := min(latestBlock.Height, begin+MAX_EVENTS_PER_CHECK)

	logger = logger.WithFields(log.Fields{
		"blockBegin": begin,
		"blockEnd":   end,
	})

	if begin > end {
		// Nothing to update
		logger.Trace("No blocks to handle")
		return nil // commit
	}

	// Group missing collectibles by their contract reference
	groupedMissing, err := MissingCollectibles(db, settlement.ID)
	if err != nil {
		return err // rollback
	}

	for reference, missing := range groupedMissing {
		arr, err := c.flowClient.GetEventsForHeightRange(ctx, client.EventRangeQuery{
			Type:        fmt.Sprintf("%s.Deposit", reference),
			StartHeight: begin,
			EndHeight:   end,
		})
		if err != nil {
			return err // rollback
		}

		for _, be := range arr {
			for _, e := range be.Events {
				eventLogger := logger.WithFields(log.Fields{"eventType": e.Type})

				eventLogger.Debug("Handling event")

				evtValueMap := flow_helpers.EventValuesToMap(e)

				collectibleFlowIDCadence, ok := evtValueMap["id"]
				if !ok {
					err := fmt.Errorf("could not read 'id' from event %s", e)
					return err // rollback
				}

				collectibleFlowID, err := common.FlowIDFromCadence(collectibleFlowIDCadence)

				if err != nil {
					return err // rollback
				}

				addressCadence, ok := evtValueMap["to"]
				if !ok {
					err := fmt.Errorf("could not read 'to' from event %s", e)
					return err // rollback
				}

				address, err := common.FlowAddressFromCadence(addressCadence)
				if err != nil {
					return err // rollback
				}

				if address == settlement.EscrowAddress {
					if i, ok := missing.ContainsID(collectibleFlowID); ok {
						// Collectible in "missing" at index "i"

						// Make sure the collectible is in correct state
						if err := missing[i].SetSettled(); err != nil {
							return err // rollback
						}

						// Update the collectible in database
						if err := UpdateSettlementCollectible(db, &missing[i]); err != nil {
							return err // rollback
						}

						settlement.IncrementCount()
					}
				}

				eventLogger.Trace("Handling event complete")
			}
		}
	}

	if settlement.IsComplete() {
		// TODO: consider updating the distribution separately

		// Make sure the distribution is in correct state
		if err := dist.SetSettled(); err != nil {
			return err // rollback
		}

		// Update the distribution in database
		if err := UpdateDistribution(db, dist); err != nil {
			return err // rollback
		}

		logger.Info("Settlement complete")
	}

	settlement.StartAtBlock = end

	// Update the settlement status in database
	if err := UpdateSettlement(db, settlement); err != nil {
		return err // rollback
	}

	logger.Trace("Update settlement status complete")

	return nil // commit
}

// UpdateMintingStatus polls for 'Mint' events regarding the given distributions
// Pack NFTs.
// It updates the minting status in database accordingly.
func (c *Contract) UpdateMintingStatus(ctx context.Context, db *gorm.DB, dist *Distribution) error {
	logger := c.logger.WithFields(log.Fields{
		"method":     "UpdateMintingStatus",
		"distID":     dist.ID,
		"distFlowID": dist.FlowID,
	})

	logger.Trace("Update minting status")

	minting, err := GetDistributionMinting(db, dist.ID)
	if err != nil {
		return err // rollback
	}

	latestBlock, err := c.flowClient.GetLatestBlock(ctx, true)
	if err != nil {
		return err // rollback
	}

	begin := minting.StartAtBlock + 1
	end := min(latestBlock.Height, begin+MAX_EVENTS_PER_CHECK)

	logger = logger.WithFields(log.Fields{
		"blockBegin": begin,
		"blockEnd":   end,
	})

	if begin > end {
		// Nothing to update
		logger.Trace("No blocks to handle")
		return nil // commit
	}

	reference := dist.PackTemplate.PackReference.String()

	arr, err := c.flowClient.GetEventsForHeightRange(ctx, client.EventRangeQuery{
		Type:        fmt.Sprintf("%s.Mint", reference),
		StartHeight: begin,
		EndHeight:   end,
	})
	if err != nil {
		return err // rollback
	}

	for _, be := range arr {
		for _, e := range be.Events {
			eventLogger := logger.WithFields(log.Fields{"eventType": e.Type})

			eventLogger.Debug("Handling event")

			evtValueMap := flow_helpers.EventValuesToMap(e)

			packFlowIDCadence, ok := evtValueMap["id"]
			if !ok {
				err := fmt.Errorf("could not read 'id' from event %s", e)
				return err // rollback
			}

			packFlowID, err := common.FlowIDFromCadence(packFlowIDCadence)
			if err != nil {
				return err // rollback
			}

			commitmentHashCadence, ok := evtValueMap["commitHash"]
			if !ok {
				err := fmt.Errorf("could not read 'commitHash' from event %s", e)
				return err // rollback
			}

			commitmentHash, err := common.BinaryValueFromCadence(commitmentHashCadence)
			if err != nil {
				return err // rollback
			}

			pack, err := GetMintingPack(db, commitmentHash)
			if err != nil {
				eventLogger.WithFields(log.Fields{
					"packFlowID":     packFlowID,
					"commitmentHash": commitmentHash,
					"error":          err,
				}).Warn("Error while handling event")
				continue // ignore this commitmenthash, go to next event
			}

			// Set the FlowID of the pack
			// Make sure the pack is in correct state
			if err := pack.Seal(packFlowID); err != nil {
				return err // rollback
			}

			// Update the pack in database
			if err := UpdatePack(db, pack); err != nil {
				return err // rollback
			}

			minting.IncrementCount()

			eventLogger.Trace("Handling event complete")
		}
	}

	if minting.IsComplete() {
		// Distribution is now complete

		// TODO: consider updating the distribution separately

		// Make sure the distribution is in correct state
		if err := dist.SetComplete(); err != nil {
			return err // rollback
		}

		// Update the distribution in database
		if err := UpdateDistribution(db, dist); err != nil {
			return err // rollback
		}

		logger.Info("Minting complete")

		// Update distribution state onchain
		txScript := util.ParseCadenceTemplate(UPDATE_STATE_SCRIPT)
		arguments := []cadence.Value{
			cadence.UInt64(dist.FlowID.Int64),
			cadence.UInt8(2),
		}
		t, err := transactions.NewTransactionWithDistributionID(UPDATE_STATE_SCRIPT, txScript, arguments, dist.ID)
		if err != nil {
			return err // rollback
		}

		if err := t.Save(db); err != nil {
			return err // rollback
		}

		logger.WithFields(log.Fields{
			"state":    2,
			"stateStr": "complete",
		}).Info("Distribution state update transaction saved")
	}

	minting.StartAtBlock = end

	// Update the minting status in database
	if err := UpdateMinting(db, minting); err != nil {
		return err // rollback
	}

	logger.Trace("Update minting status complete")

	return nil // commit
}

// UpdateCirculatingPack polls for 'REVEAL_REQUEST', 'REVEALED', 'OPEN_REQUEST' and 'OPENED' events
// regarding the given CirculatingPackContract.
// It handles each the 'REVEAL_REQUEST' and 'OPEN_REQUEST' events by creating
// and storing an appropriate Flow transaction in database to be later processed by a poller.
// 'REVEALED' and 'OPENED' events are used to sync the state of a pack in database with onchain state.
func (c *Contract) UpdateCirculatingPack(ctx context.Context, db *gorm.DB, cpc *CirculatingPackContract) error {
	logger := c.logger.WithFields(log.Fields{
		"method": "UpdateCirculatingPack",
		"cpcID":  cpc.ID,
	})

	logger.Trace("Update circulating pack")

	eventNames := []string{
		REVEAL_REQUEST,
		REVEALED,
		OPEN_REQUEST,
		OPENED,
	}

	latestBlock, err := c.flowClient.GetLatestBlock(ctx, true)
	if err != nil {
		return err // rollback
	}

	begin := cpc.StartAtBlock + 1
	end := min(latestBlock.Height, begin+MAX_EVENTS_PER_CHECK)

	logger = logger.WithFields(log.Fields{
		"blockBegin": begin,
		"blockEnd":   end,
	})

	if begin > end {
		logger.Trace("No blocks to handle")
		return nil // commit
	}

	contractRef := AddressLocation{Name: cpc.Name, Address: cpc.Address}

	for _, eventName := range eventNames {
		arr, err := c.flowClient.GetEventsForHeightRange(ctx, client.EventRangeQuery{
			Type:        cpc.EventName(eventName),
			StartHeight: begin,
			EndHeight:   end,
		})
		if err != nil {
			return err // rollback
		}

		for _, be := range arr {
			for _, e := range be.Events {
				eventLogger := logger.WithFields(log.Fields{"eventType": e.Type})

				eventLogger.Debug("Handling event")

				evtValueMap := flow_helpers.EventValuesToMap(e)

				packFlowIDCadence, ok := evtValueMap["id"]
				if !ok {
					err := fmt.Errorf("could not read 'id' from event %s", e)
					return err // rollback
				}

				packFlowID, err := common.FlowIDFromCadence(packFlowIDCadence)
				if err != nil {
					return err // rollback
				}

				pack, err := GetPackByContractAndFlowID(db, contractRef, packFlowID)
				if err != nil {
					return err // rollback
				}

				distribution, err := GetDistribution(db, pack.DistributionID)
				if err != nil {
					return err // rollback
				}

				eventLogger = eventLogger.WithFields(log.Fields{
					"distID":     distribution.ID,
					"distFlowID": distribution.FlowID,
					"packID":     pack.ID,
					"packFlowID": pack.FlowID,
				})

				switch eventName {
				// -- REVEAL_REQUEST, Owner has requested to reveal a pack ------------
				case REVEAL_REQUEST:

					// Make sure the pack is in correct state
					if err := pack.RevealRequestHandled(); err != nil {
						err := fmt.Errorf("error while handling %s: %w", eventName, err)
						return err // rollback
					}

					// Update the pack in database
					if err := UpdatePack(db, pack); err != nil {
						return err // rollback
					}

					// Get the owner of the pack from the transaction that emitted the open request event
					tx, err := c.flowClient.GetTransaction(ctx, e.TransactionID)
					if err != nil {
						return err // rollback
					}
					owner := tx.Authorizers[0]

					collectibleCount := len(pack.Collectibles)
					collectibleContractAddresses := make([]cadence.Value, collectibleCount)
					collectibleContractNames := make([]cadence.Value, collectibleCount)
					collectibleIDs := make([]cadence.Value, collectibleCount)

					for i, c := range pack.Collectibles {
						collectibleContractAddresses[i] = cadence.Address(c.ContractReference.Address)
						collectibleContractNames[i] = cadence.String(c.ContractReference.Name)
						collectibleIDs[i] = cadence.UInt64(c.FlowID.Int64)
					}

					arguments := []cadence.Value{
						cadence.UInt64(distribution.FlowID.Int64),
						cadence.UInt64(pack.FlowID.Int64),
						cadence.NewArray(collectibleContractAddresses),
						cadence.NewArray(collectibleContractNames),
						cadence.NewArray(collectibleIDs),
						cadence.String(pack.Salt.String()),
<<<<<<< HEAD
					}

					{ // This block should run only if we want to reveal AND open the pack

						// Get the owner of the pack from the transaction that emitted the reveal request event
						tx, err := c.flowClient.GetTransaction(ctx, e.TransactionID)
						if err != nil {
							return err // rollback
						}
						owner := tx.Authorizers[0]
						arguments = append(arguments, cadence.NewOptional(cadence.Address(owner)))
=======
						cadence.Address(owner),
						cadence.NewBool(true),
>>>>>>> 8034f879
					}

					txScript := util.ParseCadenceTemplate(REVEAL_SCRIPT)
					t, err := transactions.NewTransactionWithDistributionID(REVEAL_SCRIPT, txScript, arguments, distribution.ID)
					if err != nil {
						return err // rollback
					}

					if err := t.Save(db); err != nil {
						return err // rollback
					}

					{ // This block should run only if we want to reveal AND open the pack

						// Reset the ID to save a second indentical transaction
						t.ID = uuid.Nil
						if err := t.Save(db); err != nil {
							return err // rollback
						}
					}

					eventLogger.Info("Pack reveal transaction created")

				// -- REVEALED, Pack has been revealed onchain ------------------------
				case REVEALED:

					// Make sure the pack is in correct state
					if err := pack.Reveal(); err != nil {
						err := fmt.Errorf("error while handling %s: %w", eventName, err)
						return err // rollback
					}

					// Update the pack in database
					if err := UpdatePack(db, pack); err != nil {
						return err // rollback
					}

				// -- OPEN_REQUEST, Owner has requested to open a pack ----------------
				case OPEN_REQUEST:

					// Make sure the pack is in correct state
					if err := pack.OpenRequestHandled(); err != nil {
						err := fmt.Errorf("error while handling %s: %w", eventName, err)
						return err // rollback
					}

					// Update the pack in database
					if err := UpdatePack(db, pack); err != nil {
						return err // rollback
					}

					// Get the owner of the pack from the transaction that emitted the open request event
					tx, err := c.flowClient.GetTransaction(ctx, e.TransactionID)
					if err != nil {
						return err // rollback
					}
					owner := tx.Authorizers[0]

					collectibleCount := len(pack.Collectibles)

					collectibleContractAddresses := make([]cadence.Value, collectibleCount)
					collectibleContractNames := make([]cadence.Value, collectibleCount)
					collectibleIDs := make([]cadence.Value, collectibleCount)

					for i, c := range pack.Collectibles {
						collectibleContractAddresses[i] = cadence.Address(c.ContractReference.Address)
						collectibleContractNames[i] = cadence.String(c.ContractReference.Name)
						collectibleIDs[i] = cadence.UInt64(c.FlowID.Int64)
					}

					arguments := []cadence.Value{
						cadence.UInt64(distribution.FlowID.Int64),
						cadence.UInt64(pack.FlowID.Int64),
						cadence.NewArray(collectibleContractAddresses),
						cadence.NewArray(collectibleContractNames),
						cadence.NewArray(collectibleIDs),
						cadence.Address(owner),
					}

					txScript := util.ParseCadenceTemplate(OPEN_SCRIPT)
					t, err := transactions.NewTransactionWithDistributionID(OPEN_SCRIPT, txScript, arguments, distribution.ID)
					if err != nil {
						return err // rollback
					}

					if err := t.Save(db); err != nil {
						return err // rollback
					}

					eventLogger.Info("Pack open transaction created")

				// -- OPENED, Pack has been opened onchain ----------------------------
				case OPENED:

					// Make sure the pack is in correct state
					if err := pack.Open(); err != nil {
						err := fmt.Errorf("error while handling %s: %w", eventName, err)
						return err // rollback
					}

					// Update the pack in database
					if err := UpdatePack(db, pack); err != nil {
						return err // rollback
					}
				}

				eventLogger.Trace("Handling event complete")
			}
		}
	}

	cpc.StartAtBlock = end

	// Update the CirculatingPackContract in database
	if err := UpdateCirculatingPackContract(db, cpc); err != nil {
		return err // rollback
	}

	logger.Trace("Update circulating pack complete")

	return nil // commit
}<|MERGE_RESOLUTION|>--- conflicted
+++ resolved
@@ -773,6 +773,8 @@
 						collectibleIDs[i] = cadence.UInt64(c.FlowID.Int64)
 					}
 
+					openRequest := true // TODO(nanuuki): read this from the event data (openRequest field)
+
 					arguments := []cadence.Value{
 						cadence.UInt64(distribution.FlowID.Int64),
 						cadence.UInt64(pack.FlowID.Int64),
@@ -780,22 +782,8 @@
 						cadence.NewArray(collectibleContractNames),
 						cadence.NewArray(collectibleIDs),
 						cadence.String(pack.Salt.String()),
-<<<<<<< HEAD
-					}
-
-					{ // This block should run only if we want to reveal AND open the pack
-
-						// Get the owner of the pack from the transaction that emitted the reveal request event
-						tx, err := c.flowClient.GetTransaction(ctx, e.TransactionID)
-						if err != nil {
-							return err // rollback
-						}
-						owner := tx.Authorizers[0]
-						arguments = append(arguments, cadence.NewOptional(cadence.Address(owner)))
-=======
 						cadence.Address(owner),
-						cadence.NewBool(true),
->>>>>>> 8034f879
+						cadence.NewBool(openRequest),
 					}
 
 					txScript := util.ParseCadenceTemplate(REVEAL_SCRIPT)
@@ -808,8 +796,7 @@
 						return err // rollback
 					}
 
-					{ // This block should run only if we want to reveal AND open the pack
-
+					if openRequest { // This block should run only if we want to reveal AND open the pack
 						// Reset the ID to save a second indentical transaction
 						t.ID = uuid.Nil
 						if err := t.Save(db); err != nil {
